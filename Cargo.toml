--- conflicted
+++ resolved
@@ -32,12 +32,7 @@
 quote = "1.0.32"
 Inflector = "0.11.4"
 dashmap = "5.5.0"
-<<<<<<< HEAD
-text-diff = "0.4.0"
 tower-lsp = "0.20.0"
-=======
-tower-lsp = "0.19.0"
->>>>>>> 872dedc1
 tokio = { version = "1.29.1", features = ["full"] }
 better_any = "0.2.0"
 tracing = "0.1.37"
